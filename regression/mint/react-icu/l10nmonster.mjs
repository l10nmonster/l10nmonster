export default class ReactConfig {
    sourceLang = 'en';
    minimumQuality = 50;
    qualifiedPenalty = 1;
    unqualifiedPenalty = 9;

    constructor({ ctx, stores, adapters, filters, normalizers, translators }) {
<<<<<<< HEAD
        this.translationProvider = new translators.TranslationOS({
            baseURL: 'https://api-sandbox.translated.com/v2',
            apiKey: ctx.env.translated_api_key_sandbox,
            serviceType: 'premium',
            quality: 90,
            trafficStore: new stores.FSTrafficStore(),
=======
        this.source = new adapters.FsSource({
            globs: [ '**/en/*.json' ],
            targetLangs: [ 'de', 'ru' ],
        });
        this.resourceFilter = new filters.JsonFilter();
        this.decoders = [ normalizers.iosPHDecoder, normalizers.javaEscapesDecoder ];
        // this.translationProvider = new translators.TranslationOS({
        //     baseURL: 'https://api-sandbox.translated.com/v2',
        //     apiKey: ctx.env.translated_api_key_sandbox,
        //     serviceType: 'premium',
        //     quality: 90,
        // });
        // this.translationProvider = new translators.ModernMT({
        //     apiKey: ctx.env.mmt_api_key,
        //     quality: 40,
        //     maxCharLength: 100,
        // });
        this.translationProvider = new translators.DeepL({
            apiKey: ctx.env.deepl_api_key,
            quality: 40,
        });
        this.target = new adapters.FsTarget({
            targetPath: (lang, resourceId) => resourceId.replace('en/', `${lang}/`),
>>>>>>> 954ba6ce
        });
        this.jobStore = new stores.JsonJobStore({
            jobsDir: 'translationJobs',
        });
        this.contentTypes = {
            node: {
                source: new adapters.FsSource({
                    targetLangs: [ 'de', 'ru' ],
                    globs: [ '**/en/*.json' ],
                }),
                resourceFilter: new filters.JsonFilter({
                    enableArbAnnotations : true,
                    enablePluralSuffixes : true,
                    emitArbAnnotations : true,
                }),
                decoders: [ normalizers.xmlDecoder, normalizers.doubleBracePHDecoder,
                    normalizers.xmlEntityDecoder, normalizers.i18nextKeyDecoder ],                
                target: new adapters.FsTarget({
                    targetPath: (lang, resourceId) => resourceId.replace('en/', `${lang}/`),
                }),
            },            
        }
    }
}

export const opsDir = 'l10nOps';<|MERGE_RESOLUTION|>--- conflicted
+++ resolved
@@ -5,38 +5,17 @@
     unqualifiedPenalty = 9;
 
     constructor({ ctx, stores, adapters, filters, normalizers, translators }) {
-<<<<<<< HEAD
-        this.translationProvider = new translators.TranslationOS({
-            baseURL: 'https://api-sandbox.translated.com/v2',
-            apiKey: ctx.env.translated_api_key_sandbox,
-            serviceType: 'premium',
-            quality: 90,
-            trafficStore: new stores.FSTrafficStore(),
-=======
         this.source = new adapters.FsSource({
             globs: [ '**/en/*.json' ],
             targetLangs: [ 'de', 'ru' ],
         });
         this.resourceFilter = new filters.JsonFilter();
         this.decoders = [ normalizers.iosPHDecoder, normalizers.javaEscapesDecoder ];
-        // this.translationProvider = new translators.TranslationOS({
-        //     baseURL: 'https://api-sandbox.translated.com/v2',
-        //     apiKey: ctx.env.translated_api_key_sandbox,
-        //     serviceType: 'premium',
-        //     quality: 90,
-        // });
-        // this.translationProvider = new translators.ModernMT({
-        //     apiKey: ctx.env.mmt_api_key,
-        //     quality: 40,
-        //     maxCharLength: 100,
-        // });
-        this.translationProvider = new translators.DeepL({
-            apiKey: ctx.env.deepl_api_key,
-            quality: 40,
+        this.translationProvider = new translators.Visicode({
+            quality: 2
         });
         this.target = new adapters.FsTarget({
             targetPath: (lang, resourceId) => resourceId.replace('en/', `${lang}/`),
->>>>>>> 954ba6ce
         });
         this.jobStore = new stores.JsonJobStore({
             jobsDir: 'translationJobs',
