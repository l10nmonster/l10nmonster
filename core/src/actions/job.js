import { consoleLog } from '@l10nmonster/core';
import { printRequest, printResponse } from './shared.js';

export class job {
    static help = {
        description: 'show request/response/pairs of a job or push/delete jobs.',
        arguments: [
            [ '<operation>', 'operation to perform on job', ['req', 'res', 'pairs', 'json', 'delete'] ],
        ],
        requiredOptions: [
            [ '-g, --jobGuid <guid>', 'guid of job' ],
        ]
    };

    static async action(monsterManager, options) {
        const op = options.operation;
        const jobGuid = options.jobGuid;
        if (op === 'req') {
            const job = await monsterManager.tmm.getJob(jobGuid);
            if (job) {
                consoleLog`Showing request of job ${jobGuid} ${job.sourceLang} -> ${job.targetLang}`;
                printRequest(job);
            } else {
                console.error('Could not fetch the specified job');
            }
        } else if (op === 'res') {
            const job = await monsterManager.tmm.getJob(jobGuid);
            if (job) {
                consoleLog`Showing response of job ${jobGuid} ${job.sourceLang} -> ${job.targetLang} (${job.translationProvider}) ${job.status}`;
                printResponse(job);
            } else {
                console.error('Could not fetch the specified job');
            }
        } else if (op === 'pairs') {
            const job = await monsterManager.tmm.getJob(jobGuid);
            if (job) {
                consoleLog`Showing source-target pairs of job ${jobGuid} ${job.sourceLang} -> ${job.targetLang} (${job.translationProvider}) ${job.status}`;
                printResponse(job, true);
            } else {
                console.error('Could not fetch the specified job');
            }
<<<<<<< HEAD
        } else if (op === 'json') {
            const job = await monsterManager.tmm.getJob(jobGuid);
            console.log(JSON.stringify(job, null, '\t'));
=======
        } else if (op === 'push') {
            consoleLog`Pushing job ${jobGuid}...`;
            try {
                const pushResponse = await monsterManager.jobPush(jobGuid);
                consoleLog`${pushResponse.num.toLocaleString()} translation ${[pushResponse.num, 'unit', 'units']} requested -> status: ${pushResponse.status}`;
            } catch (e) {
                console.error(`Failed to push job: ${e.message ?? e}`);
            }
>>>>>>> b5b6aaaa
        } else if (op === 'delete') {
            consoleLog`Deleting job ${jobGuid}...`;
            try {
                await monsterManager.tmm.deleteJob(jobGuid);
            } catch (e) {
                console.error(`Failed to delete job: ${e.message ?? e}`);
            }
        } else {
            console.error(`Invalid operation: ${op}`);
        }
    }
}<|MERGE_RESOLUTION|>--- conflicted
+++ resolved
@@ -39,20 +39,9 @@
             } else {
                 console.error('Could not fetch the specified job');
             }
-<<<<<<< HEAD
         } else if (op === 'json') {
             const job = await monsterManager.tmm.getJob(jobGuid);
             console.log(JSON.stringify(job, null, '\t'));
-=======
-        } else if (op === 'push') {
-            consoleLog`Pushing job ${jobGuid}...`;
-            try {
-                const pushResponse = await monsterManager.jobPush(jobGuid);
-                consoleLog`${pushResponse.num.toLocaleString()} translation ${[pushResponse.num, 'unit', 'units']} requested -> status: ${pushResponse.status}`;
-            } catch (e) {
-                console.error(`Failed to push job: ${e.message ?? e}`);
-            }
->>>>>>> b5b6aaaa
         } else if (op === 'delete') {
             consoleLog`Deleting job ${jobGuid}...`;
             try {
